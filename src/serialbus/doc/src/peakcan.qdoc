/****************************************************************************
**
** Copyright (C) 2017 The Qt Company Ltd.
** Contact: https://www.qt.io/licensing/
**
** This file is part of the documentation of the Qt Toolkit.
**
** $QT_BEGIN_LICENSE:FDL$
** Commercial License Usage
** Licensees holding valid commercial Qt licenses may use this file in
** accordance with the commercial license agreement provided with the
** Software or, alternatively, in accordance with the terms contained in
** a written agreement between you and The Qt Company. For licensing terms
** and conditions see https://www.qt.io/terms-conditions. For further
** information use the contact form at https://www.qt.io/contact-us.
**
** GNU Free Documentation License Usage
** Alternatively, this file may be used under the terms of the GNU Free
** Documentation License version 1.3 as published by the Free Software
** Foundation and appearing in the file included in the packaging of
** this file. Please review the following information to ensure
** the GNU Free Documentation License version 1.3 requirements
** will be met: https://www.gnu.org/licenses/fdl-1.3.html.
** $QT_END_LICENSE$
**
****************************************************************************/
/*!
    \page qtserialbus-peakcan-overview.html
    \title Using PeakCAN Plugin

    \brief Overview of how to use the PeakCAN plugin.

    The PeakCAN plugin encapsulates the low-level API to work with the
    \l{http://www.peak-system.com/}{PEAK-System} CAN adapters.

    This plugin requires the PCAN device drivers and the PCAN-Basic library
<<<<<<< HEAD
    version 4.0.0 or higher. Supported platforms are Windows (pcanbasic.dll)
    and Linux (libpcanbasic.so).
=======
    (pcanbasic.dll under Windows, libpcanbasic.so under Linux).
>>>>>>> 23a4f70d

    \section1 Creating CAN Bus Devices

    At first it is necessary to check that QCanBus provides the desired plugin:

    \code
        if (QCanBus::instance()->plugins().contains(QStringLiteral("peakcan"))) {
            // plugin available
        }
    \endcode

    Where \e peakcan is the plugin name.

    Next, a connection to a specific interface can be established:

    \code
        QString errorString;
        QCanBusDevice *device = QCanBus::instance()->createDevice(
            QStringLiteral("peakcan"), QStringLiteral("usb0"), &errorString);
        if (!device) {
            // Error handling goes here
            qDebug << errorString;
        } else {
            device->connectDevice();
        }
    \endcode

    Where \e usb0 is the active CAN interface name. The PeakCAN plugin supports
    16 USB interfaces from \e usb0 to \e usb15 and 16 PCI interfaces from
    \e pci0 to \e pci15. The \l {QCanBus::}{availableDevices()} method returns a
    list of currently available devices.

    \note Only the USB and PCI adapters are currently supported by this plugin.

    The device is now open for writing and reading CAN frames:

    \code
        QCanBusFrame frame;
        frame.setFrameId(8);
        QByteArray payload("A36E");
        frame.setPayload(payload);
        device->writeFrame(frame);
    \endcode

    The reading can be done using the \l {QCanBusDevice::}{readFrame()} method. The
    \l {QCanBusDevice::}{framesReceived()} signal is emitted when at least one new frame
    is available for reading:

    \code
        QCanBusFrame frame = device->readFrame();
    \endcode

    PeakCAN supports the following configurations that can be controlled through
    \l {QCanBusDevice::}{setConfigurationParameter()}:

    \table
        \header
            \li Configuration parameter key
            \li Description
        \row
            \li QCanBusDevice::BitRateKey
            \li Determines the bit rate of the CAN bus connection. The following bit rates
                are supported: 5000, 10000, 20000, 33000, 47000, 50000, 83000, 95000,
                100000, 125000, 250000, 500000, 800000, 1000000. Note that this configuration
                parameter can only be adjusted while the QCanBusDevice is not connected.
   \endtable
*/<|MERGE_RESOLUTION|>--- conflicted
+++ resolved
@@ -34,12 +34,8 @@
     \l{http://www.peak-system.com/}{PEAK-System} CAN adapters.
 
     This plugin requires the PCAN device drivers and the PCAN-Basic library
-<<<<<<< HEAD
     version 4.0.0 or higher. Supported platforms are Windows (pcanbasic.dll)
     and Linux (libpcanbasic.so).
-=======
-    (pcanbasic.dll under Windows, libpcanbasic.so under Linux).
->>>>>>> 23a4f70d
 
     \section1 Creating CAN Bus Devices
 
