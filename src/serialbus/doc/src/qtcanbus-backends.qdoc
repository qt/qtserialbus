--- conflicted
+++ resolved
@@ -64,15 +64,11 @@
         \row
             \li MHS Elektronik
             \li \l {Using TinyCAN Backend}{TinyCAN} (\c tinycan)
-<<<<<<< HEAD
-            \li CAN bus backend using the Tiny-CAN adapters.
+            \li CAN bus backend using the MHS CAN adapters.
         \row
             \li Vector Informatik
             \li \l {Using VectorCAN Backend}{VectorCAN} (\c vectorcan)
             \li CAN bus backend using the Vector CAN adapters.
-=======
-            \li CAN bus backend using the MHS CAN adapters.
->>>>>>> 398eda8b
     \endtable
 
     \section1 Implementing a Custom CAN Plugin
