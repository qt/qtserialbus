/****************************************************************************
**
** Copyright (C) 2017 The Qt Company Ltd.
** Contact: http://www.qt.io/licensing/
**
** This file is part of the QtSerialBus module of the Qt Toolkit.
**
** $QT_BEGIN_LICENSE:LGPL3$
** Commercial License Usage
** Licensees holding valid commercial Qt licenses may use this file in
** accordance with the commercial license agreement provided with the
** Software or, alternatively, in accordance with the terms contained in
** a written agreement between you and The Qt Company. For licensing terms
** and conditions see http://www.qt.io/terms-conditions. For further
** information use the contact form at http://www.qt.io/contact-us.
**
** GNU Lesser General Public License Usage
** Alternatively, this file may be used under the terms of the GNU Lesser
** General Public License version 3 as published by the Free Software
** Foundation and appearing in the file LICENSE.LGPLv3 included in the
** packaging of this file. Please review the following information to
** ensure the GNU Lesser General Public License version 3 requirements
** will be met: https://www.gnu.org/licenses/lgpl.html.
**
** GNU General Public License Usage
** Alternatively, this file may be used under the terms of the GNU
** General Public License version 2.0 or later as published by the Free
** Software Foundation and appearing in the file LICENSE.GPL included in
** the packaging of this file. Please review the following information to
** ensure the GNU General Public License version 2.0 requirements will be
** met: http://www.gnu.org/licenses/gpl-2.0.html.
**
** $QT_END_LICENSE$
**
****************************************************************************/

#ifndef QMODBUSRTUSERIALSLAVE_P_H
#define QMODBUSRTUSERIALSLAVE_P_H

#include <QtCore/qbytearray.h>
#include <QtCore/qdebug.h>
#include <QtCore/qelapsedtimer.h>
#include <QtCore/qloggingcategory.h>
#include <QtCore/qmath.h>
#include <QtSerialBus/qmodbusrtuserialslave.h>
#include <QtSerialPort/qserialport.h>

#include <private/qmodbusadu_p.h>
#include <private/qmodbusserver_p.h>

//
//  W A R N I N G
//  -------------
//
// This file is not part of the Qt API. It exists purely as an
// implementation detail. This header file may change from version to
// version without notice, or even be removed.
//
// We mean it.
//

QT_BEGIN_NAMESPACE

Q_DECLARE_LOGGING_CATEGORY(QT_MODBUS)
Q_DECLARE_LOGGING_CATEGORY(QT_MODBUS_LOW)

class QModbusRtuSerialSlavePrivate : public QModbusServerPrivate
{
    Q_DECLARE_PUBLIC(QModbusRtuSerialSlave)

public:
    void setupSerialPort()
    {
        Q_Q(QModbusRtuSerialSlave);

        m_serialPort = new QSerialPort(q);
        QObject::connect(m_serialPort, &QSerialPort::readyRead, [this]() {
<<<<<<< HEAD
            const qint64 size = m_serialPort->size();
=======

            if (m_interFrameTimer.isValid()
                    && m_interFrameTimer.elapsed() > m_interFrameDelayMilliseconds
                    && !m_requestBuffer.isEmpty()) {
                // This permits response buffer clearing if it contains garbage
                // but still permits cases where very slow baud rates can cause
                // chunked and delayed packets
                qCDebug(QT_MODBUS_LOW) << "(RTU server) Dropping older ADU fragments due to larger than 3.5 char delay (expected:"
                                       << m_interFrameDelayMilliseconds << ", max:"
                                       << m_interFrameTimer.elapsed() << ")";
                m_requestBuffer.clear();
            }

            m_interFrameTimer.start();

            const int size = m_serialPort->size();
>>>>>>> df179c4c
            m_requestBuffer += m_serialPort->read(size);

            const QModbusSerialAdu adu(QModbusSerialAdu::Rtu, m_requestBuffer);
            qCDebug(QT_MODBUS_LOW) << "(RTU server) Received ADU:" << adu.rawData().toHex();

            // Index                         -> description
            // Server address                -> 1 byte
            // FunctionCode                  -> 1 byte
            // FunctionCode specific content -> 0-252 bytes
            // CRC                           -> 2 bytes
            Q_Q(QModbusRtuSerialSlave);
            QModbusCommEvent event = QModbusCommEvent::ReceiveEvent;
            if (q->value(QModbusServer::ListenOnlyMode).toBool())
                event |= QModbusCommEvent::ReceiveFlag::CurrentlyInListenOnlyMode;

            // We expect at least the server address, function code and CRC.
            if (adu.rawSize() < 4) { // TODO: LRC should be 3 bytes.
                qCWarning(QT_MODBUS) << "(RTU server) Incomplete ADU received, ignoring";

                // The quantity of CRC errors encountered by the remote device since its last
                // restart, clear counters operation, or power-up. In case of a message
                // length < 4 bytes, the receiving device is not able to calculate the CRC.
                incrementCounter(QModbusServerPrivate::Counter::BusCommunicationError);
                storeModbusCommEvent(event | QModbusCommEvent::ReceiveFlag::CommunicationError);
                return;
            }

            // Server address is set to 0, this is a broadcast.
            m_processesBroadcast = (adu.serverAddress() == 0);
            if (q->processesBroadcast())
                event |= QModbusCommEvent::ReceiveFlag::BroadcastReceived;

            const int pduSizeWithoutFcode = QModbusRequest::calculateDataSize(adu.pdu());

            // server address byte + function code byte + PDU size + 2 bytes CRC
            if ((pduSizeWithoutFcode < 0) || ((2 + pduSizeWithoutFcode + 2) != adu.rawSize())) {
                qCWarning(QT_MODBUS) << "(RTU server) ADU does not match expected size, ignoring";
                // The quantity of messages addressed to the remote device that it could not
                // handle due to a character overrun condition, since its last restart, clear
                // counters operation, or power-up. A character overrun is caused by data
                // characters arriving at the port faster than they can be stored, or by the loss
                // of a character due to a hardware malfunction.
                incrementCounter(QModbusServerPrivate::Counter::BusCharacterOverrun);
                storeModbusCommEvent(event | QModbusCommEvent::ReceiveFlag::CharacterOverrun);
                return;
            }

            // We received the full message, including checksum. We do not expect more bytes to
            // arrive, so clear the buffer. All new bytes are considered part of the next message.
            m_requestBuffer.resize(0);

            if (!adu.matchingChecksum()) {
                qCWarning(QT_MODBUS) << "(RTU server) Discarding request with wrong CRC, received:"
                                     << adu.checksum<quint16>() << ", calculated CRC:"
                                     << QModbusSerialAdu::calculateCRC(adu.data(), adu.size());
                // The quantity of CRC errors encountered by the remote device since its last
                // restart, clear counters operation, or power-up.
                incrementCounter(QModbusServerPrivate::Counter::BusCommunicationError);
                storeModbusCommEvent(event | QModbusCommEvent::ReceiveFlag::CommunicationError);
                return;
            }

            // The quantity of messages that the remote device has detected on the communications
            // system since its last restart, clear counters operation, or power-up.
            incrementCounter(QModbusServerPrivate::Counter::BusMessage);

            // If we do not process a Broadcast ...
            if (!q->processesBroadcast()) {
                // check if the server address matches ...
                if (q->serverAddress() != adu.serverAddress()) {
                    // no, not our address! Ignore!
                    qCDebug(QT_MODBUS) << "(RTU server) Wrong server address, expected"
                        << q->serverAddress() << "got" << adu.serverAddress();
                    return;
                }
            } // else { Broadcast -> Server address will never match, deliberately ignore }

            storeModbusCommEvent(event); // store the final event before processing

            const QModbusRequest req = adu.pdu();
            qCDebug(QT_MODBUS) << "(RTU server) Request PDU:" << req;
            QModbusResponse response; // If the device ...
            if (q->value(QModbusServer::DeviceBusy).value<quint16>() == 0xffff) {
                // is busy, update the quantity of messages addressed to the remote device for
                // which it returned a Server Device Busy exception response, since its last
                // restart, clear counters operation, or power-up.
                incrementCounter(QModbusServerPrivate::Counter::ServerBusy);
                response = QModbusExceptionResponse(req.functionCode(),
                    QModbusExceptionResponse::ServerDeviceBusy);
            } else {
                // is not busy, update the quantity of messages addressed to the remote device,
                // or broadcast, that the remote device has processed since its last restart,
                // clear counters operation, or power-up.
                incrementCounter(QModbusServerPrivate::Counter::ServerMessage);
                response = q->processRequest(req);
            }
            qCDebug(QT_MODBUS) << "(RTU server) Response PDU:" << response;

            event = QModbusCommEvent::SentEvent; // reset event after processing
            if (q->value(QModbusServer::ListenOnlyMode).toBool())
                event |= QModbusCommEvent::SendFlag::CurrentlyInListenOnlyMode;

            if ((!response.isValid())
                || q->processesBroadcast()
                || q->value(QModbusServer::ListenOnlyMode).toBool()) {
                // The quantity of messages addressed to the remote device for which it has
                // returned no response (neither a normal response nor an exception response),
                // since its last restart, clear counters operation, or power-up.
                incrementCounter(QModbusServerPrivate::Counter::ServerNoResponse);
                storeModbusCommEvent(event);
                return;
            }

            const QByteArray result = QModbusSerialAdu::create(QModbusSerialAdu::Rtu,
                                                               q->serverAddress(), response);

            qCDebug(QT_MODBUS_LOW) << "(RTU server) Response ADU:" << result.toHex();

            if (!m_serialPort->isOpen()) {
                qCDebug(QT_MODBUS) << "(RTU server) Requesting serial port has closed.";
                q->setError(QModbusRtuSerialSlave::tr("Requesting serial port is closed"),
                            QModbusDevice::WriteError);
                incrementCounter(QModbusServerPrivate::Counter::ServerNoResponse);
                storeModbusCommEvent(event);
                return;
            }

            qint64 writtenBytes = m_serialPort->write(result);
            if ((writtenBytes == -1) || (writtenBytes < result.size())) {
                qCDebug(QT_MODBUS) << "(RTU server) Cannot write requested response to serial port.";
                q->setError(QModbusRtuSerialSlave::tr("Could not write response to client"),
                            QModbusDevice::WriteError);
                incrementCounter(QModbusServerPrivate::Counter::ServerNoResponse);
                storeModbusCommEvent(event);
                m_serialPort->clear(QSerialPort::Output);
                return;
            }

            if (response.isException()) {
                switch (response.exceptionCode()) {
                case QModbusExceptionResponse::IllegalFunction:
                case QModbusExceptionResponse::IllegalDataAddress:
                case QModbusExceptionResponse::IllegalDataValue:
                    event |= QModbusCommEvent::SendFlag::ReadExceptionSent;
                    break;

                case QModbusExceptionResponse::ServerDeviceFailure:
                    event |= QModbusCommEvent::SendFlag::ServerAbortExceptionSent;
                    break;

                case QModbusExceptionResponse::ServerDeviceBusy:
                    // The quantity of messages addressed to the remote device for which it
                    // returned a server device busy exception response, since its last restart,
                    // clear counters operation, or power-up.
                    incrementCounter(QModbusServerPrivate::Counter::ServerBusy);
                    event |= QModbusCommEvent::SendFlag::ServerBusyExceptionSent;
                    break;

                case  QModbusExceptionResponse::NegativeAcknowledge:
                    // The quantity of messages addressed to the remote device for which it
                    // returned a negative acknowledge (NAK) exception response, since its last
                    // restart, clear counters operation, or power-up.
                    incrementCounter(QModbusServerPrivate::Counter::ServerNAK);
                    event |= QModbusCommEvent::SendFlag::ServerProgramNAKExceptionSent;
                    break;

                default:
                    break;
                }
                // The quantity of Modbus exception responses returned by the remote device since
                // its last restart, clear counters operation, or power-up.
                incrementCounter(QModbusServerPrivate::Counter::BusExceptionError);
            } else {
                switch (quint16(req.functionCode())) {
                case 0x0a: // Poll 484 (not in the official Modbus specification) *1
                case 0x0e: // Poll Controller (not in the official Modbus specification) *1
                case QModbusRequest::GetCommEventCounter: // fall through and bail out
                    break;
                default:
                    // The device's event counter is incremented once for each successful message
                    // completion. Do not increment for exception responses, poll commands, or fetch
                    // event counter commands.            *1 but mentioned here ^^^
                    incrementCounter(QModbusServerPrivate::Counter::CommEvent);
                    break;
                }
            }
            storeModbusCommEvent(event); // store the final event after processing
        });

        using TypeId = void (QSerialPort::*)(QSerialPort::SerialPortError);
        QObject::connect(m_serialPort, static_cast<TypeId>(&QSerialPort::error),
                         [this](QSerialPort::SerialPortError error) {
            if (error == QSerialPort::NoError)
                return;

            qCDebug(QT_MODBUS) << "(RTU server) QSerialPort error:" << error
                               << (m_serialPort ? m_serialPort->errorString() : QString());

            Q_Q(QModbusRtuSerialSlave);

            switch (error) {
            case QSerialPort::DeviceNotFoundError:
                q->setError(QModbusDevice::tr("Referenced serial device does not exist."),
                            QModbusDevice::ConnectionError);
                break;
            case QSerialPort::PermissionError:
                q->setError(QModbusDevice::tr("Cannot open serial device due to permissions."),
                            QModbusDevice::ConnectionError);
                break;
            case QSerialPort::OpenError:
            case QSerialPort::NotOpenError:
                q->setError(QModbusDevice::tr("Cannot open serial device."),
                            QModbusDevice::ConnectionError);
                break;
            case QSerialPort::WriteError:
                q->setError(QModbusDevice::tr("Write error."), QModbusDevice::WriteError);
                break;
            case QSerialPort::ReadError:
                q->setError(QModbusDevice::tr("Read error."), QModbusDevice::ReadError);
                break;
            case QSerialPort::ResourceError:
                q->setError(QModbusDevice::tr("Resource error."), QModbusDevice::ConnectionError);
                break;
            case QSerialPort::UnsupportedOperationError:
                q->setError(QModbusDevice::tr("Device operation is not supported error."),
                            QModbusDevice::ConfigurationError);
                break;
            case QSerialPort::TimeoutError:
                q->setError(QModbusDevice::tr("Timeout error."), QModbusDevice::TimeoutError);
                break;
            case QSerialPort::UnknownError:
                q->setError(QModbusDevice::tr("Unknown error."), QModbusDevice::UnknownError);
                break;
            default:
                qCDebug(QT_MODBUS) << "(RTU server) Unhandled QSerialPort error" << error;
                break;
            }
        });

        QObject::connect(m_serialPort, &QSerialPort::aboutToClose, [this]() {
            Q_Q(QModbusRtuSerialSlave);
            // update state if socket closure was caused by remote side
            if (q->state() != QModbusDevice::ClosingState)
                q->setState(QModbusDevice::UnconnectedState);
        });
    }

    void setupEnvironment() {
        if (m_serialPort) {
            m_serialPort->setPortName(m_comPort);
            m_serialPort->setParity(m_parity);
            m_serialPort->setBaudRate(m_baudRate);
            m_serialPort->setDataBits(m_dataBits);
            m_serialPort->setStopBits(m_stopBits);
        }

        // for calulcation details see
        // QModbusRtuSerialMasterPrivate::calculateInterFrameDelay()
        m_interFrameDelayMilliseconds = qMax(m_interFrameDelayMilliseconds,
                                             qCeil(3500. / (qreal(m_baudRate) / 11.)));

        m_requestBuffer.clear();
    }

    QByteArray m_requestBuffer;
    bool m_processesBroadcast = false;
    QSerialPort *m_serialPort = nullptr;
    QElapsedTimer m_interFrameTimer;
    int m_interFrameDelayMilliseconds = 2;
};

QT_END_NAMESPACE

#endif // QMODBUSRTUSERIALSLAVE_P_H<|MERGE_RESOLUTION|>--- conflicted
+++ resolved
@@ -75,9 +75,6 @@
 
         m_serialPort = new QSerialPort(q);
         QObject::connect(m_serialPort, &QSerialPort::readyRead, [this]() {
-<<<<<<< HEAD
-            const qint64 size = m_serialPort->size();
-=======
 
             if (m_interFrameTimer.isValid()
                     && m_interFrameTimer.elapsed() > m_interFrameDelayMilliseconds
@@ -93,8 +90,7 @@
 
             m_interFrameTimer.start();
 
-            const int size = m_serialPort->size();
->>>>>>> df179c4c
+            const qint64 size = m_serialPort->size();
             m_requestBuffer += m_serialPort->read(size);
 
             const QModbusSerialAdu adu(QModbusSerialAdu::Rtu, m_requestBuffer);
