TEMPLATE = subdirs

include($$OUT_PWD/../../serialbus/qtserialbus-config.pri)
QT_FOR_CONFIG += serialbus-private
qtConfig(socketcan) {
    SUBDIRS += socketcan
}

<<<<<<< HEAD
SUBDIRS += peakcan tinycan
win32:SUBDIRS += systeccan vectorcan
=======
qtConfig(library) {
    SUBDIRS += peakcan tinycan
    win32:SUBDIRS += vectorcan
}
>>>>>>> 90be9fc6
<|MERGE_RESOLUTION|>--- conflicted
+++ resolved
@@ -6,12 +6,7 @@
     SUBDIRS += socketcan
 }
 
-<<<<<<< HEAD
-SUBDIRS += peakcan tinycan
-win32:SUBDIRS += systeccan vectorcan
-=======
 qtConfig(library) {
     SUBDIRS += peakcan tinycan
-    win32:SUBDIRS += vectorcan
-}
->>>>>>> 90be9fc6
+    win32:SUBDIRS += systeccan vectorcan
+}