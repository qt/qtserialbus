--- conflicted
+++ resolved
@@ -44,12 +44,8 @@
 
 QT_BEGIN_NAMESPACE
 
-<<<<<<< HEAD
 //! [SocketCanFactory]
-class CanBusPlugin : public QObject, public QCanBusFactory
-=======
 class SocketCanBusPlugin : public QObject, public QCanBusFactory
->>>>>>> 48f32572
 {
     Q_OBJECT
     Q_PLUGIN_METADATA(IID "org.qt-project.Qt.QCanBusFactory" FILE "plugin.json")
