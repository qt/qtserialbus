﻿/****************************************************************************
**
** Copyright (C) 2015 Denis Shienkov <denis.shienkov@gmail.com>
** Copyright (C) 2015 The Qt Company Ltd.
** Contact: http://www.qt.io/licensing/
**
** This file is part of the QtSerialBus module of the Qt Toolkit.
**
** $QT_BEGIN_LICENSE:LGPL3$
** Commercial License Usage
** Licensees holding valid commercial Qt licenses may use this file in
** accordance with the commercial license agreement provided with the
** Software or, alternatively, in accordance with the terms contained in
** a written agreement between you and The Qt Company. For licensing terms
** and conditions see http://www.qt.io/terms-conditions. For further
** information use the contact form at http://www.qt.io/contact-us.
**
** GNU Lesser General Public License Usage
** Alternatively, this file may be used under the terms of the GNU Lesser
** General Public License version 3 as published by the Free Software
** Foundation and appearing in the file LICENSE.LGPLv3 included in the
** packaging of this file. Please review the following information to
** ensure the GNU Lesser General Public License version 3 requirements
** will be met: https://www.gnu.org/licenses/lgpl.html.
**
** GNU General Public License Usage
** Alternatively, this file may be used under the terms of the GNU
** General Public License version 2.0 or later as published by the Free
** Software Foundation and appearing in the file LICENSE.GPL included in
** the packaging of this file. Please review the following information to
** ensure the GNU General Public License version 2.0 requirements will be
** met: http://www.gnu.org/licenses/gpl-2.0.html.
**
** $QT_END_LICENSE$
**
****************************************************************************/

#include "tinycanbackend.h"
#include "tinycanbackend_p.h"

#include "tinycan_symbols_p.h"

#include <QtSerialBus/qcanbusdevice.h>

#include <QtCore/qtimer.h>
#include <QtCore/qmutex.h>
#include <QtCore/qcoreevent.h>

#include <algorithm>

QT_BEGIN_NAMESPACE

#ifndef LINK_LIBMHSTCAN
Q_GLOBAL_STATIC(QLibrary, mhstcanLibrary)
#endif

bool TinyCanBackend::canCreate(QString *errorReason)
{
#ifdef LINK_LIBMHSTCAN
    return true;
#else
    static bool symbolsResolved = resolveSymbols(mhstcanLibrary());
    if (!symbolsResolved) {
        *errorReason = tr("The MHSTCAN runtime library is not found");
        return false;
    }
    return true;
#endif
}

Q_GLOBAL_STATIC(QList<TinyCanBackendPrivate *>, qChannels)

static QMutex channelsGuard(QMutex::NonRecursive);

class WriteNotifier : public QTimer
{
    // no Q_OBJECT macro!
public:
    WriteNotifier(TinyCanBackendPrivate *d, QObject *parent)
        : QTimer(parent)
        , dptr(d)
    {
    }

protected:
    void timerEvent(QTimerEvent *e) override
    {
        if (e->timerId() == timerId()) {
            dptr->startWrite();
            return;
        }
        QTimer::timerEvent(e);
    }

private:
    TinyCanBackendPrivate *dptr;
};

static int driverRefCount = 0;

static void DRV_CALLBACK_TYPE canRxEventCallback(quint32 index, TCanMsg *frame, qint32 count)
{
    Q_UNUSED(frame);
    Q_UNUSED(count);

    QMutexLocker lock(&channelsGuard);
    foreach (TinyCanBackendPrivate *p, *qChannels()) {
        if (p->channelIndex == int(index)) {
            p->startRead();
            return;
        }
    }
}

TinyCanBackendPrivate::TinyCanBackendPrivate(TinyCanBackend *q)
    : q_ptr(q)
    , isOpen(false)
    , channelIndex(INDEX_INVALID)
    , writeNotifier(nullptr)
{
    startupDriver();

    QMutexLocker lock(&channelsGuard);
    qChannels()->append(this);
}

TinyCanBackendPrivate::~TinyCanBackendPrivate()
{
    cleanupDriver();

    QMutexLocker lock(&channelsGuard);
    qChannels()->removeAll(this);
}

struct BitrateItem
{
    int bitrate;
    int code;
};

struct BitrateLessFunctor
{
    bool operator()( const BitrateItem &item1, const BitrateItem &item2) const
    {
        return item1.bitrate < item2.bitrate;
    }
};

static int bitrateCodeFromBitrate(int bitrate)
{
    static const BitrateItem bitratetable[] = {
        { 10000, CAN_10K_BIT },
        { 20000, CAN_20K_BIT },
        { 50000, CAN_50K_BIT },
        { 100000, CAN_100K_BIT },
        { 125000, CAN_125K_BIT },
        { 250000, CAN_250K_BIT },
        { 500000, CAN_500K_BIT },
        { 800000, CAN_800K_BIT },
        { 1000000, CAN_1M_BIT }
    };

    static const BitrateItem *endtable = bitratetable + (sizeof(bitratetable) / sizeof(*bitratetable));

    const BitrateItem item = { bitrate , 0 };
    const BitrateItem *where = std::lower_bound(bitratetable, endtable, item, BitrateLessFunctor());
    return where != endtable ? where->code : -1;
}

bool TinyCanBackendPrivate::open()
{
    Q_Q(TinyCanBackend);

    {
        char options[] = "AutoConnect=1;AutoReopen=0";
        const int ret = ::CanSetOptions(options);
        if (ret < 0) {
            q->setError(systemErrorString(ret), QCanBusDevice::CanBusError::ConnectionError);
            return false;
        }
    }

    {
        const int ret = ::CanDeviceOpen(channelIndex, nullptr);
        if (ret < 0) {
            q->setError(systemErrorString(ret), QCanBusDevice::CanBusError::ConnectionError);
            return false;
        }
    }

    {
        const int ret = ::CanSetMode(channelIndex, OP_CAN_START, CAN_CMD_ALL_CLEAR);
        if (ret < 0) {
            q->setError(systemErrorString(ret), QCanBusDevice::CanBusError::ConnectionError);
            ::CanDeviceClose(channelIndex);
            return false;
        }
    }

    writeNotifier = new WriteNotifier(this, q);
    writeNotifier->setInterval(0);

    isOpen = true;
    return true;
}

void TinyCanBackendPrivate::close()
{
    Q_Q(TinyCanBackend);

<<<<<<< HEAD
    delete writeNotifier;
    writeNotifier = nullptr;

    if (int ret = ::CanDeviceClose(channelIndex) < 0)
=======
    const int ret = ::CanDeviceClose(channelIndex);
    if (ret < 0)
>>>>>>> 398eda8b
        q->setError(systemErrorString(ret), QCanBusDevice::CanBusError::ConnectionError);

    isOpen = false;
}

bool TinyCanBackendPrivate::setConfigurationParameter(int key, const QVariant &value)
{
    Q_Q(TinyCanBackend);

    switch (key) {
    case QCanBusDevice::BitRateKey:
        return setBitRate(value.toInt());
    default:
        q->setError(TinyCanBackend::tr("Unsupported configuration key: %1").arg(key),
                    QCanBusDevice::ConfigurationError);
        return false;
    }
}

// These error codes taked from the errors.h file, which
// exists only in linux sources.
QString TinyCanBackendPrivate::systemErrorString(int errorCode)
{
    switch (errorCode) {
    case 0:
        return TinyCanBackend::tr("No error");
    case -1:
        return TinyCanBackend::tr("Driver not initialized");
    case -2:
        return TinyCanBackend::tr("Invalid parameters values were passed");
    case -3:
        return TinyCanBackend::tr("Invalid index value");
    case -4:
        return TinyCanBackend::tr("More invalid CAN-channel");
    case -5:
        return TinyCanBackend::tr("General error");
    case -6:
        return TinyCanBackend::tr("The FIFO cannot be written");
    case -7:
        return TinyCanBackend::tr("The buffer cannot be written");
    case -8:
        return TinyCanBackend::tr("The FIFO cannot be read");
    case -9:
        return TinyCanBackend::tr("The buffer cannot be read");
    case -10:
        return TinyCanBackend::tr("Variable not found");
    case -11:
        return TinyCanBackend::tr("Reading of the variable does not permit");
    case -12:
        return TinyCanBackend::tr("Reading buffer for variable too small");
    case -13:
        return TinyCanBackend::tr("Writing of the variable does not permit");
    case -14:
        return TinyCanBackend::tr("The string/stream to be written is to majority");
    case -15:
        return TinyCanBackend::tr("Fell short min of value");
    case -16:
        return TinyCanBackend::tr("Max value crossed");
    case -17:
        return TinyCanBackend::tr("Access refuses");
    case -18:
        return TinyCanBackend::tr("Invalid value of CAN speed");
    case -19:
        return TinyCanBackend::tr("Invalid value of baud rate");
    case -20:
        return TinyCanBackend::tr("Value not put");
    case -21:
        return TinyCanBackend::tr("No connection to the hardware");
    case -22:
        return TinyCanBackend::tr("Communication error to the hardware");
    case -23:
        return TinyCanBackend::tr("Hardware sends wrong number of parameters");
    case -24:
        return TinyCanBackend::tr("Not enough main memory");
    case -25:
        return TinyCanBackend::tr("The system cannot provide the enough resources");
    case -26:
        return TinyCanBackend::tr("A system call returns with an error");
    case -27:
        return TinyCanBackend::tr("The main thread is occupied");
    case -28:
        return TinyCanBackend::tr("User allocated memory not found");
    case -29:
        return TinyCanBackend::tr("The main thread cannot be launched");
        // the codes -30...-33 are skipped, as they belongs to sockets
    default:
        return TinyCanBackend::tr("Unknown error");
    }
}

static int channelIndexFromName(const QString &interfaceName)
{
    if (interfaceName == QStringLiteral("channela"))
        return INDEX_CAN_KANAL_A;
    else if (interfaceName == QStringLiteral("channelb"))
        return INDEX_CAN_KANAL_B;
    else
        return INDEX_INVALID;
}

void TinyCanBackendPrivate::setupChannel(const QString &interfaceName)
{
    channelIndex = channelIndexFromName(interfaceName);
}

// Calls only in constructor
void TinyCanBackendPrivate::setupDefaultConfigurations()
{
    Q_Q(TinyCanBackend);

    q->setConfigurationParameter(QCanBusDevice::BitRateKey, 500000);
}

void TinyCanBackendPrivate::startWrite()
{
    Q_Q(TinyCanBackend);

    if (!q->hasOutgoingFrames()) {
        writeNotifier->stop();
        return;
    }

    const QCanBusFrame frame = q->dequeueOutgoingFrame();
    const QByteArray payload = frame.payload();

    TCanMsg message;
    ::memset(&message, 0, sizeof(message));

    if (payload.size() > int(sizeof(message.Data.Bytes))) {
        qWarning("Impossible to write the message with unacceptable data size %d, ignored", payload.size());
    } else {
        message.Id = frame.frameId();
        message.Flags.Flag.Len = payload.size();
        message.Flags.Flag.Error = (frame.frameType() == QCanBusFrame::ErrorFrame);
        message.Flags.Flag.RTR = (frame.frameType() == QCanBusFrame::RemoteRequestFrame);
        message.Flags.Flag.TxD = 1;
        message.Flags.Flag.EFF = frame.hasExtendedFrameFormat();

        const qint32 messagesToWrite = 1;
        ::memcpy(message.Data.Bytes, payload.constData(), sizeof(message.Data.Bytes));
        const int ret = ::CanTransmit(channelIndex, &message, messagesToWrite);
        if (ret < 0)
            q->setError(systemErrorString(ret), QCanBusDevice::CanBusError::WriteError);
        else
            emit q->framesWritten(messagesToWrite);
    }

    if (q->hasOutgoingFrames() && !writeNotifier->isActive())
        writeNotifier->start();
}

// this method is called from the different thread!
void TinyCanBackendPrivate::startRead()
{
    Q_Q(TinyCanBackend);

    QVector<QCanBusFrame> newFrames;

    forever {
        if (!::CanReceiveGetCount(channelIndex))
            break;

        TCanMsg message;
        ::memset(&message, 0, sizeof(message));

        const int messagesToRead = 1;
        const int ret = ::CanReceive(channelIndex, &message, messagesToRead);
        if (ret < 0) {
            q->setError(systemErrorString(ret), QCanBusDevice::CanBusError::ReadError);

            TDeviceStatus status;
            ::memset(&status, 0, sizeof(status));

            if (::CanGetDeviceStatus(channelIndex, &status) < 0) {
                q->setError(systemErrorString(ret), QCanBusDevice::CanBusError::ReadError);
            } else {
                if (status.CanStatus == CAN_STATUS_BUS_OFF) {
                    qWarning("CAN bus is in off state, trying to reset the bus");
                    if (::CanSetMode(channelIndex, OP_CAN_RESET, CAN_CMD_NONE) < 0)
                        q->setError(systemErrorString(ret), QCanBusDevice::CanBusError::ReadError);
                }
            }

            continue;
        }

        QCanBusFrame frame(message.Id, QByteArray(reinterpret_cast<char *>(message.Data.Bytes),
                                                  int(message.Flags.Flag.Len)));
        frame.setTimeStamp(QCanBusFrame::TimeStamp(message.Time.Sec, message.Time.USec));
        frame.setExtendedFrameFormat(message.Flags.Flag.EFF);

        if (message.Flags.Flag.Error)
            frame.setFrameType(QCanBusFrame::ErrorFrame);
        else if (message.Flags.Flag.RTR)
            frame.setFrameType(QCanBusFrame::RemoteRequestFrame);
        else
            frame.setFrameType(QCanBusFrame::DataFrame);

        newFrames.append(frame);
    }

    q->enqueueReceivedFrames(newFrames);
}

void TinyCanBackendPrivate::startupDriver()
{
    Q_Q(TinyCanBackend);

    if (driverRefCount == 0) {
        const int ret = ::CanInitDriver(nullptr);
        if (ret < 0) {
            q->setError(systemErrorString(ret), QCanBusDevice::CanBusError::ConnectionError);
            return;
        }

        ::CanSetRxEventCallback(&canRxEventCallback);
        ::CanSetEvents(EVENT_ENABLE_RX_MESSAGES);

    } else if (driverRefCount < 0) {
        qCritical("Wrong reference counter: %d", driverRefCount);
        return;
    }

    ++driverRefCount;
}

void TinyCanBackendPrivate::cleanupDriver()
{
    --driverRefCount;

    if (driverRefCount < 0) {
        qCritical("Wrong reference counter: %d", driverRefCount);
        driverRefCount = 0;
    } else if (driverRefCount == 0) {
        ::CanSetEvents(EVENT_DISABLE_ALL);
        ::CanDownDriver();
    }
}

bool TinyCanBackendPrivate::setBitRate(int bitrate)
{
    Q_Q(TinyCanBackend);

    const int bitrateCode = bitrateCodeFromBitrate(bitrate);
    if (bitrateCode == -1) {
        q->setError(TinyCanBackend::tr("Unsupported bitrate value"),
                    QCanBusDevice::ConfigurationError);
        return false;
    }

    if (isOpen) {
        const int ret = ::CanSetSpeed(channelIndex, bitrateCode);
        if (ret < 0) {
            q->setError(systemErrorString(ret), QCanBusDevice::CanBusError::ConfigurationError);
            return false;
        }
    }

    return true;
}

TinyCanBackend::TinyCanBackend(const QString &name, QObject *parent)
    : QCanBusDevice(parent)
    , d_ptr(new TinyCanBackendPrivate(this))
{
    Q_D(TinyCanBackend);

    d->setupChannel(name);
    d->setupDefaultConfigurations();
}

TinyCanBackend::~TinyCanBackend()
{
    close();
    delete d_ptr;
}

bool TinyCanBackend::open()
{
    Q_D(TinyCanBackend);

    if (!d->isOpen) {
        if (!d->open()) {
            close(); // sets UnconnectedState
            return false;
        }

        // apply all stored configurations
        foreach (int key, configurationKeys()) {
            const QVariant param = configurationParameter(key);
            const bool success = d->setConfigurationParameter(key, param);
            if (!success) {
                qWarning() << "Cannot apply parameter:" << key
                           << "with value:" << param;
            }
        }
    }

    setState(QCanBusDevice::ConnectedState);
    return true;
}

void TinyCanBackend::close()
{
    Q_D(TinyCanBackend);

    d->close();

    setState(QCanBusDevice::UnconnectedState);
}

void TinyCanBackend::setConfigurationParameter(int key, const QVariant &value)
{
    Q_D(TinyCanBackend);

    if (d->setConfigurationParameter(key, value))
        QCanBusDevice::setConfigurationParameter(key, value);
}

bool TinyCanBackend::writeFrame(const QCanBusFrame &newData)
{
    Q_D(TinyCanBackend);

    if (state() != QCanBusDevice::ConnectedState)
        return false;

    if (!newData.isValid()) {
        setError(tr("Cannot write invalid QCanBusFrame"), QCanBusDevice::WriteError);
        return false;
    }

    if (newData.frameType() != QCanBusFrame::DataFrame
            && newData.frameType() != QCanBusFrame::RemoteRequestFrame
            && newData.frameType() != QCanBusFrame::ErrorFrame) {
        setError(tr("Unable to write a frame with unacceptable type"),
                 QCanBusDevice::WriteError);
        return false;
    }

    // CAN FD frame format not supported at this stage
    if (newData.payload().size() > 8) {
        setError(tr("CAN FD frame format not supported."), QCanBusDevice::WriteError);
        return false;
    }

    enqueueOutgoingFrame(newData);

    if (!d->writeNotifier->isActive())
        d->writeNotifier->start();

    return true;
}

// TODO: Implement me
QString TinyCanBackend::interpretErrorFrame(const QCanBusFrame &errorFrame)
{
    Q_UNUSED(errorFrame);

    return QString();
}

QT_END_NAMESPACE<|MERGE_RESOLUTION|>--- conflicted
+++ resolved
@@ -208,15 +208,11 @@
 {
     Q_Q(TinyCanBackend);
 
-<<<<<<< HEAD
     delete writeNotifier;
     writeNotifier = nullptr;
 
-    if (int ret = ::CanDeviceClose(channelIndex) < 0)
-=======
     const int ret = ::CanDeviceClose(channelIndex);
     if (ret < 0)
->>>>>>> 398eda8b
         q->setError(systemErrorString(ret), QCanBusDevice::CanBusError::ConnectionError);
 
     isOpen = false;
