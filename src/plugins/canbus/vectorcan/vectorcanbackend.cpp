--- conflicted
+++ resolved
@@ -351,16 +351,11 @@
 
         const s_xl_can_msg &msg = event.tagData.msg;
 
-<<<<<<< HEAD
         if ((msg.flags & XL_CAN_MSG_FLAG_TX_COMPLETED) && !transmitEcho)
             continue;
 
-        QCanBusFrame frame(msg.id, QByteArray(reinterpret_cast<const char *>(msg.data),
-                                              int(msg.dlc)));
-=======
         QCanBusFrame frame(msg.id & ~XL_CAN_EXT_MSG_ID,
                            QByteArray(reinterpret_cast<const char *>(msg.data), int(msg.dlc)));
->>>>>>> 90be9fc6
         frame.setTimeStamp(QCanBusFrame::TimeStamp::fromMicroSeconds(event.timeStamp / 1000));
         frame.setExtendedFrameFormat(msg.id & XL_CAN_EXT_MSG_ID);
         frame.setFrameType((msg.flags & XL_CAN_MSG_FLAG_REMOTE_FRAME)
