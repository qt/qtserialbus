﻿/****************************************************************************
**
** Copyright (C) 2015 Denis Shienkov <denis.shienkov@gmail.com>
** Copyright (C) 2015 The Qt Company Ltd.
** Contact: http://www.qt.io/licensing/
**
** This file is part of the QtSerialBus module of the Qt Toolkit.
**
** $QT_BEGIN_LICENSE:LGPL3$
** Commercial License Usage
** Licensees holding valid commercial Qt licenses may use this file in
** accordance with the commercial license agreement provided with the
** Software or, alternatively, in accordance with the terms contained in
** a written agreement between you and The Qt Company. For licensing terms
** and conditions see http://www.qt.io/terms-conditions. For further
** information use the contact form at http://www.qt.io/contact-us.
**
** GNU Lesser General Public License Usage
** Alternatively, this file may be used under the terms of the GNU Lesser
** General Public License version 3 as published by the Free Software
** Foundation and appearing in the file LICENSE.LGPLv3 included in the
** packaging of this file. Please review the following information to
** ensure the GNU Lesser General Public License version 3 requirements
** will be met: https://www.gnu.org/licenses/lgpl.html.
**
** GNU General Public License Usage
** Alternatively, this file may be used under the terms of the GNU
** General Public License version 2.0 or later as published by the Free
** Software Foundation and appearing in the file LICENSE.GPL included in
** the packaging of this file. Please review the following information to
** ensure the GNU General Public License version 2.0 requirements will be
** met: http://www.gnu.org/licenses/gpl-2.0.html.
**
** $QT_END_LICENSE$
**
****************************************************************************/

#include "peakcanbackend.h"
#include "peakcanbackend_p.h"
#include "peakcan_symbols_p.h"

#include <QtSerialBus/qcanbusdevice.h>

#include <QtCore/qtimer.h>
#include <QtCore/qcoreevent.h>

#include <algorithm>

#ifdef Q_OS_WIN32
#include <QtCore/qwineventnotifier.h>
#else
#include <QtCore/qsocketnotifier.h>
#endif

QT_BEGIN_NAMESPACE

#ifndef LINK_LIBPCANBASIC
Q_GLOBAL_STATIC(QLibrary, pcanLibrary)
#endif

bool PeakCanBackend::canCreate(QString *errorReason)
{
#ifdef LINK_LIBPCANBASIC
    return true;
#else
    static bool symbolsResolved = resolveSymbols(pcanLibrary());
    if (!symbolsResolved) {
        *errorReason = tr("The PCAN runtime library is not found");
        return false;
    }
    return true;
#endif
}

#if defined(Q_OS_WIN32)
class ReadNotifier : public QWinEventNotifier
{
    // no Q_OBJECT macro!
public:
    explicit ReadNotifier(PeakCanBackendPrivate *d, QObject *parent)
        : QWinEventNotifier(parent)
        , dptr(d)
    {
        setHandle(dptr->readHandle);
    }

protected:
    bool event(QEvent *e) override
    {
        if (e->type() == QEvent::WinEventAct) {
            dptr->startRead();
            return true;
        }
        return QWinEventNotifier::event(e);
    }

private:
    PeakCanBackendPrivate *dptr;
};
#else
class ReadNotifier : public QSocketNotifier
{
    // no Q_OBJECT macro!
public:
    explicit ReadNotifier(PeakCanBackendPrivate *d, QObject *parent)
        : QSocketNotifier(d->readHandle, QSocketNotifier::Read, parent)
        , dptr(d)
    {
    }

protected:
    bool event(QEvent *e) override
    {
        if (e->type() == QEvent::SockAct) {
            dptr->startRead();
            return true;
        }
        return QSocketNotifier::event(e);
    }

private:
    PeakCanBackendPrivate *dptr;
};
#endif

class WriteNotifier : public QTimer
{
    // no Q_OBJECT macro!
public:
    WriteNotifier(PeakCanBackendPrivate *d, QObject *parent)
        : QTimer(parent)
        , dptr(d)
    {
    }

protected:
    void timerEvent(QTimerEvent *e) override
    {
        if (e->timerId() == timerId()) {
            dptr->startWrite();
            return;
        }
        QTimer::timerEvent(e);
    }

private:
    PeakCanBackendPrivate *dptr;
};

PeakCanBackendPrivate::PeakCanBackendPrivate(PeakCanBackend *q)
    : q_ptr(q)
    , isOpen(false)
    , channelIndex(PCAN_NONEBUS)
    , writeNotifier(nullptr)
    , readNotifier(nullptr)
#if defined(Q_OS_WIN32)
    , readHandle(INVALID_HANDLE_VALUE)
#else
    , readHandle(-1)
#endif
{
}

struct BitrateItem
{
    int bitrate;
    int code;
};

struct BitrateLessFunctor
{
    bool operator()( const BitrateItem &item1, const BitrateItem &item2) const
    {
        return item1.bitrate < item2.bitrate;
    }
};

static int bitrateCodeFromBitrate(int bitrate)
{
    static const BitrateItem bitratetable[] = {
        { 5000, PCAN_BAUD_5K },
        { 10000, PCAN_BAUD_10K },
        { 20000, PCAN_BAUD_20K },
        { 33000, PCAN_BAUD_33K },
        { 47000, PCAN_BAUD_47K },
        { 50000, PCAN_BAUD_50K },
        { 83000, PCAN_BAUD_83K },
        { 95000, PCAN_BAUD_95K },
        { 100000, PCAN_BAUD_100K },
        { 125000, PCAN_BAUD_125K },
        { 250000, PCAN_BAUD_250K },
        { 500000, PCAN_BAUD_500K },
        { 800000, PCAN_BAUD_800K },
        { 1000000, PCAN_BAUD_1M }
    };

    static const BitrateItem *endtable = bitratetable + (sizeof(bitratetable) / sizeof(*bitratetable));

    const BitrateItem item = { bitrate , 0 };
    const BitrateItem *where = std::lower_bound(bitratetable, endtable, item, BitrateLessFunctor());
    return where != endtable ? where->code : -1;
}

bool PeakCanBackendPrivate::open()
{
    Q_Q(PeakCanBackend);

    const int bitrate = q->configurationParameter(QCanBusDevice::BitRateKey).toInt();
    const int bitrateCode = bitrateCodeFromBitrate(bitrate);

    const TPCANStatus st = ::CAN_Initialize(channelIndex, bitrateCode, 0, 0, 0);
    if (st != PCAN_ERROR_OK) {
        q->setError(systemErrorString(st), QCanBusDevice::ConnectionError);
        return false;
    }

<<<<<<< HEAD
#if defined(Q_OS_WIN32)
    if (readHandle == INVALID_HANDLE_VALUE) {
        readHandle = ::CreateEvent(nullptr, FALSE, FALSE, nullptr);
        if (!readHandle) {
            q->setError(qt_error_string(::GetLastError()), QCanBusDevice::ConnectionError);
            return false;
        }
    }
#endif

    if (TPCANStatus st = ::CAN_SetValue(channelIndex, PCAN_RECEIVE_EVENT, &readHandle, sizeof(readHandle))
            != PCAN_ERROR_OK) {
        q->setError(systemErrorString(st), QCanBusDevice::ConnectionError);
=======
    if (!acquireReadNotification()) {
        const TPCANStatus st = ::CAN_Uninitialize(channelIndex);
        if (st != PCAN_ERROR_OK)
            q->setError(systemErrorString(st), QCanBusDevice::ConnectionError);
>>>>>>> 398eda8b
        return false;
    }

    writeNotifier = new WriteNotifier(this, q);
    writeNotifier->setInterval(0);

    readNotifier = new ReadNotifier(this, q);
    readNotifier->setEnabled(true);

    isOpen = true;
    return true;
}

void PeakCanBackendPrivate::close()
{
    Q_Q(PeakCanBackend);

    delete readNotifier;
    readNotifier = nullptr;

    delete writeNotifier;
    writeNotifier = nullptr;

    quint32 value = 0;
    if (TPCANStatus st = ::CAN_SetValue(channelIndex, PCAN_RECEIVE_EVENT, &value, sizeof(value))
            != PCAN_ERROR_OK) {
        emit q->setError(systemErrorString(st), QCanBusDevice::ConnectionError);
    }

    const TPCANStatus st = ::CAN_Uninitialize(channelIndex);
    if (st != PCAN_ERROR_OK)
        q->setError(systemErrorString(st), QCanBusDevice::ConnectionError);

#if defined(Q_OS_WIN32)
    if (readHandle && (readHandle != INVALID_HANDLE_VALUE)) {
        if (!::CloseHandle(readHandle))
            q->setError(qt_error_string(::GetLastError()), QCanBusDevice::ConnectionError);
        readHandle = INVALID_HANDLE_VALUE;
    }
#else
    readHandle = -1;
#endif

    isOpen = false;
}

bool PeakCanBackendPrivate::setConfigurationParameter(int key, const QVariant &value)
{
    Q_Q(PeakCanBackend);

    switch (key) {
    case QCanBusDevice::BitRateKey:
        return verifyBitRate(value.toInt());
    default:
        q->setError(PeakCanBackend::tr("Unsupported configuration key: %1").arg(key),
                    QCanBusDevice::ConfigurationError);
        return false;
    }
}

static int channelIndexFromName(const QString &interfaceName)
{
    if (interfaceName == QStringLiteral("usbbus1"))
        return PCAN_USBBUS1;
    else if (interfaceName == QStringLiteral("usbbus2"))
        return PCAN_USBBUS2;
    else if (interfaceName == QStringLiteral("usbbus3"))
        return PCAN_USBBUS3;
    else if (interfaceName == QStringLiteral("usbbus4"))
        return PCAN_USBBUS4;
    else if (interfaceName == QStringLiteral("usbbus5"))
        return PCAN_USBBUS5;
    else if (interfaceName == QStringLiteral("usbbus6"))
        return PCAN_USBBUS6;
    else if (interfaceName == QStringLiteral("usbbus7"))
        return PCAN_USBBUS7;
    else if (interfaceName == QStringLiteral("usbbus8"))
        return PCAN_USBBUS8;
    else if (interfaceName == QStringLiteral("pcibus1"))
        return PCAN_PCIBUS1;
    else if (interfaceName == QStringLiteral("pcibus2"))
        return PCAN_PCIBUS2;
    else if (interfaceName == QStringLiteral("pcibus3"))
        return PCAN_PCIBUS3;
    else if (interfaceName == QStringLiteral("pcibus4"))
        return PCAN_PCIBUS4;
    else if (interfaceName == QStringLiteral("pcibus5"))
        return PCAN_PCIBUS5;
    else if (interfaceName == QStringLiteral("pcibus6"))
        return PCAN_PCIBUS6;
    else if (interfaceName == QStringLiteral("pcibus7"))
        return PCAN_PCIBUS7;
    else if (interfaceName == QStringLiteral("pcibus8"))
        return PCAN_PCIBUS8;
    else // TODO: Add other indexes here
        return PCAN_NONEBUS;
}

void PeakCanBackendPrivate::setupChannel(const QString &interfaceName)
{
    channelIndex = channelIndexFromName(interfaceName);
}

// Calls only when the device is closed
void PeakCanBackendPrivate::setupDefaultConfigurations()
{
    Q_Q(PeakCanBackend);

    q->setConfigurationParameter(QCanBusDevice::BitRateKey, 500000);
}

QString PeakCanBackendPrivate::systemErrorString(int errorCode)
{
    QByteArray buffer(256, 0);
    if (::CAN_GetErrorText(errorCode, 0, buffer.data()) != PCAN_ERROR_OK)
        return PeakCanBackend::tr("Unable to retrieve an error string");
    return QString::fromLatin1(buffer);
}

void PeakCanBackendPrivate::startWrite()
{
    Q_Q(PeakCanBackend);

    if (!q->hasOutgoingFrames()) {
        writeNotifier->stop();
        return;
    }

    const QCanBusFrame frame = q->dequeueOutgoingFrame();
    const QByteArray payload = frame.payload();

    TPCANMsg message;
    ::memset(&message, 0, sizeof(message));

    message.ID = frame.frameId();
    message.LEN = payload.size();
    message.MSGTYPE = frame.hasExtendedFrameFormat() ? PCAN_MESSAGE_EXTENDED : PCAN_MESSAGE_STANDARD;

    if (frame.frameType() == QCanBusFrame::RemoteRequestFrame)
        message.MSGTYPE |= PCAN_MESSAGE_RTR; // we do not care about the payload
    else
        ::memcpy(message.DATA, payload.constData(), sizeof(message.DATA));

    const TPCANStatus st = ::CAN_Write(channelIndex, &message);
    if (st != PCAN_ERROR_OK)
        q->setError(systemErrorString(st), QCanBusDevice::WriteError);
    else
        emit q->framesWritten(qint64(1));

<<<<<<< HEAD
    if (q->hasOutgoingFrames() && !writeNotifier->isActive())
        writeNotifier->start();
=======
    if (q->hasOutgoingFrames())
        enableWriteNotification(true);
}

bool PeakCanBackendPrivate::acquireReadNotification()
{
    Q_Q(PeakCanBackend);

#if defined(Q_OS_WIN32)
    if (readHandle == INVALID_HANDLE_VALUE) {
        readHandle = ::CreateEvent(nullptr, FALSE, FALSE, nullptr);
        if (!readHandle) {
            q->setError(qt_error_string(::GetLastError()), QCanBusDevice::ReadError);
            return false;
        }
    }
#endif

    const TPCANStatus st = ::CAN_SetValue(channelIndex, PCAN_RECEIVE_EVENT,
                                          &readHandle, sizeof(readHandle));
    if (st != PCAN_ERROR_OK) {
        q->setError(systemErrorString(st), QCanBusDevice::ReadError);
        return false;
    }

    if (!readNotifier) {
        readNotifier = new ReadNotifier(this, q);
        readNotifier->setEnabled(true);
    }

    return true;
}

void PeakCanBackendPrivate::releaseReadNotification()
{
    Q_Q(PeakCanBackend);

    quint32 value = 0;
    const TPCANStatus st = ::CAN_SetValue(channelIndex, PCAN_RECEIVE_EVENT, &value, sizeof(value));
    if (st != PCAN_ERROR_OK)
        q->setError(systemErrorString(st), QCanBusDevice::ConnectionError);

    if (readNotifier) {
        delete readNotifier;
        readNotifier = nullptr;
    }

#if defined(Q_OS_WIN32)
    if (readHandle && (readHandle != INVALID_HANDLE_VALUE)) {
        if (!::CloseHandle(readHandle))
            q->setError(qt_error_string(::GetLastError()), QCanBusDevice::ConnectionError);
        readHandle = INVALID_HANDLE_VALUE;
    }
#else
    readHandle = -1;
#endif
>>>>>>> 398eda8b
}

void PeakCanBackendPrivate::startRead()
{
    Q_Q(PeakCanBackend);

    QVector<QCanBusFrame> newFrames;

    forever {
        TPCANMsg message;
        ::memset(&message, 0, sizeof(message));
        TPCANTimestamp timestamp;
        ::memset(&timestamp, 0, sizeof(timestamp));

        const TPCANStatus st = ::CAN_Read(channelIndex, &message, &timestamp);
        if (st != PCAN_ERROR_OK) {
            if (st != PCAN_ERROR_XMTFULL)
                q->setError(systemErrorString(st), QCanBusDevice::ReadError);
            break;
        }

        QCanBusFrame frame(message.ID, QByteArray(reinterpret_cast<const char *>(message.DATA), int(message.LEN)));
        frame.setTimeStamp(QCanBusFrame::TimeStamp(timestamp.millis / 1000, timestamp.micros));
        frame.setExtendedFrameFormat(message.MSGTYPE & PCAN_MESSAGE_EXTENDED);
        frame.setFrameType((message.MSGTYPE & PCAN_MESSAGE_RTR) ? QCanBusFrame::RemoteRequestFrame : QCanBusFrame::DataFrame);

        newFrames.append(frame);
    }

    q->enqueueReceivedFrames(newFrames);
}

bool PeakCanBackendPrivate::verifyBitRate(int bitrate)
{
    Q_Q(PeakCanBackend);

    if (isOpen) {
        q->setError(PeakCanBackend::tr("Impossible to reconfigure bitrate for the opened device"),
                    QCanBusDevice::ConfigurationError);
        return false;
    }

    if (bitrateCodeFromBitrate(bitrate) == -1) {
        q->setError(PeakCanBackend::tr("Unsupported bitrate value"),
                    QCanBusDevice::ConfigurationError);
        return false;
    }

    return true;
}

PeakCanBackend::PeakCanBackend(const QString &name, QObject *parent)
    : QCanBusDevice(parent)
    , d_ptr(new PeakCanBackendPrivate(this))
{
    Q_D(PeakCanBackend);

    d->setupChannel(name);
    d->setupDefaultConfigurations();
}

PeakCanBackend::~PeakCanBackend()
{
    Q_D(PeakCanBackend);

    if (d->isOpen)
        close();

    delete d_ptr;
}

bool PeakCanBackend::open()
{
    Q_D(PeakCanBackend);

    if (!d->isOpen) {
        if (!d->open())
            return false;

        // apply all stored configurations except bitrate, because
        // the bitrate can not be applied after opening of device
        foreach (int key, configurationKeys()) {
            if (key == QCanBusDevice::BitRateKey)
                continue;
            const QVariant param = configurationParameter(key);
            const bool success = d->setConfigurationParameter(key, param);
            if (!success) {
                qWarning() << "Cannot apply parameter:" << key
                           << "with value:" << param;
            }
        }
    }

    setState(QCanBusDevice::ConnectedState);
    return true;
}

void PeakCanBackend::close()
{
    Q_D(PeakCanBackend);

    d->close();

    setState(QCanBusDevice::UnconnectedState);
}

void PeakCanBackend::setConfigurationParameter(int key, const QVariant &value)
{
    Q_D(PeakCanBackend);

    if (d->setConfigurationParameter(key, value))
        QCanBusDevice::setConfigurationParameter(key, value);
}

bool PeakCanBackend::writeFrame(const QCanBusFrame &newData)
{
    Q_D(PeakCanBackend);

    if (state() != QCanBusDevice::ConnectedState)
        return false;

    if (!newData.isValid()) {
        setError(tr("Cannot write invalid QCanBusFrame"), QCanBusDevice::WriteError);
        return false;
    }

    if (newData.frameType() != QCanBusFrame::DataFrame
            && newData.frameType() != QCanBusFrame::RemoteRequestFrame) {
        setError(tr("Unable to write a frame with unacceptable type"),
                 QCanBusDevice::WriteError);
        return false;
    }

    // CAN FD frame format not implemented at this stage
    if (newData.payload().size() > 8) {
        setError(tr("CAN FD frame format not supported."), QCanBusDevice::WriteError);
        return false;
    }

    enqueueOutgoingFrame(newData);

    if (!d->writeNotifier->isActive())
        d->writeNotifier->start();

    return true;
}

// TODO: Implement me
QString PeakCanBackend::interpretErrorFrame(const QCanBusFrame &errorFrame)
{
    Q_UNUSED(errorFrame);

    return QString();
}

QT_END_NAMESPACE<|MERGE_RESOLUTION|>--- conflicted
+++ resolved
@@ -214,7 +214,6 @@
         return false;
     }
 
-<<<<<<< HEAD
 #if defined(Q_OS_WIN32)
     if (readHandle == INVALID_HANDLE_VALUE) {
         readHandle = ::CreateEvent(nullptr, FALSE, FALSE, nullptr);
@@ -225,15 +224,9 @@
     }
 #endif
 
-    if (TPCANStatus st = ::CAN_SetValue(channelIndex, PCAN_RECEIVE_EVENT, &readHandle, sizeof(readHandle))
-            != PCAN_ERROR_OK) {
-        q->setError(systemErrorString(st), QCanBusDevice::ConnectionError);
-=======
-    if (!acquireReadNotification()) {
-        const TPCANStatus st = ::CAN_Uninitialize(channelIndex);
-        if (st != PCAN_ERROR_OK)
-            q->setError(systemErrorString(st), QCanBusDevice::ConnectionError);
->>>>>>> 398eda8b
+    const TPCANStatus err = ::CAN_SetValue(channelIndex, PCAN_RECEIVE_EVENT, &readHandle, sizeof(readHandle));
+    if (err != PCAN_ERROR_OK) {
+        q->setError(systemErrorString(err), QCanBusDevice::ConnectionError);
         return false;
     }
 
@@ -258,10 +251,9 @@
     writeNotifier = nullptr;
 
     quint32 value = 0;
-    if (TPCANStatus st = ::CAN_SetValue(channelIndex, PCAN_RECEIVE_EVENT, &value, sizeof(value))
-            != PCAN_ERROR_OK) {
-        emit q->setError(systemErrorString(st), QCanBusDevice::ConnectionError);
-    }
+    const TPCANStatus err = ::CAN_SetValue(channelIndex, PCAN_RECEIVE_EVENT, &value, sizeof(value));
+    if (err != PCAN_ERROR_OK)
+        emit q->setError(systemErrorString(err), QCanBusDevice::ConnectionError);
 
     const TPCANStatus st = ::CAN_Uninitialize(channelIndex);
     if (st != PCAN_ERROR_OK)
@@ -383,67 +375,8 @@
     else
         emit q->framesWritten(qint64(1));
 
-<<<<<<< HEAD
     if (q->hasOutgoingFrames() && !writeNotifier->isActive())
         writeNotifier->start();
-=======
-    if (q->hasOutgoingFrames())
-        enableWriteNotification(true);
-}
-
-bool PeakCanBackendPrivate::acquireReadNotification()
-{
-    Q_Q(PeakCanBackend);
-
-#if defined(Q_OS_WIN32)
-    if (readHandle == INVALID_HANDLE_VALUE) {
-        readHandle = ::CreateEvent(nullptr, FALSE, FALSE, nullptr);
-        if (!readHandle) {
-            q->setError(qt_error_string(::GetLastError()), QCanBusDevice::ReadError);
-            return false;
-        }
-    }
-#endif
-
-    const TPCANStatus st = ::CAN_SetValue(channelIndex, PCAN_RECEIVE_EVENT,
-                                          &readHandle, sizeof(readHandle));
-    if (st != PCAN_ERROR_OK) {
-        q->setError(systemErrorString(st), QCanBusDevice::ReadError);
-        return false;
-    }
-
-    if (!readNotifier) {
-        readNotifier = new ReadNotifier(this, q);
-        readNotifier->setEnabled(true);
-    }
-
-    return true;
-}
-
-void PeakCanBackendPrivate::releaseReadNotification()
-{
-    Q_Q(PeakCanBackend);
-
-    quint32 value = 0;
-    const TPCANStatus st = ::CAN_SetValue(channelIndex, PCAN_RECEIVE_EVENT, &value, sizeof(value));
-    if (st != PCAN_ERROR_OK)
-        q->setError(systemErrorString(st), QCanBusDevice::ConnectionError);
-
-    if (readNotifier) {
-        delete readNotifier;
-        readNotifier = nullptr;
-    }
-
-#if defined(Q_OS_WIN32)
-    if (readHandle && (readHandle != INVALID_HANDLE_VALUE)) {
-        if (!::CloseHandle(readHandle))
-            q->setError(qt_error_string(::GetLastError()), QCanBusDevice::ConnectionError);
-        readHandle = INVALID_HANDLE_VALUE;
-    }
-#else
-    readHandle = -1;
-#endif
->>>>>>> 398eda8b
 }
 
 void PeakCanBackendPrivate::startRead()
