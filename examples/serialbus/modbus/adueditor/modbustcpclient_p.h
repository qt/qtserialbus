--- conflicted
+++ resolved
@@ -96,13 +96,8 @@
         m_transactionStore.insert(m_tId, element);
 
         q->connect(q, &QModbusClient::timeoutChanged,
-<<<<<<< HEAD
                    element.timer.data(), QOverload<int>::of(&QTimer::setInterval));
-        q->connect(element.timer.data(), &QTimer::timeout, [this, writeToSocket]() {
-=======
-                   element.timer.data(), static_cast<TypeId>(&QTimer::setInterval));
         QObject::connect(element.timer.data(), &QTimer::timeout, q, [this, writeToSocket]() {
->>>>>>> fe80eef6
             if (!m_transactionStore.contains(m_tId))
                 return;
 
