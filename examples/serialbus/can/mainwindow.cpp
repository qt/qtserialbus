/****************************************************************************
**
** Copyright (C) 2015 The Qt Company Ltd.
** Contact: http://www.qt.io/licensing/
**
** This file is part of the examples of the QtSerialBus module.
**
** $QT_BEGIN_LICENSE:BSD$
** You may use this file under the terms of the BSD license as follows:
**
** "Redistribution and use in source and binary forms, with or without
** modification, are permitted provided that the following conditions are
** met:
**   * Redistributions of source code must retain the above copyright
**     notice, this list of conditions and the following disclaimer.
**   * Redistributions in binary form must reproduce the above copyright
**     notice, this list of conditions and the following disclaimer in
**     the documentation and/or other materials provided with the
**     distribution.
**   * Neither the name of The Qt Company Ltd nor the names of its
**     contributors may be used to endorse or promote products derived
**     from this software without specific prior written permission.
**
**
** THIS SOFTWARE IS PROVIDED BY THE COPYRIGHT HOLDERS AND CONTRIBUTORS
** "AS IS" AND ANY EXPRESS OR IMPLIED WARRANTIES, INCLUDING, BUT NOT
** LIMITED TO, THE IMPLIED WARRANTIES OF MERCHANTABILITY AND FITNESS FOR
** A PARTICULAR PURPOSE ARE DISCLAIMED. IN NO EVENT SHALL THE COPYRIGHT
** OWNER OR CONTRIBUTORS BE LIABLE FOR ANY DIRECT, INDIRECT, INCIDENTAL,
** SPECIAL, EXEMPLARY, OR CONSEQUENTIAL DAMAGES (INCLUDING, BUT NOT
** LIMITED TO, PROCUREMENT OF SUBSTITUTE GOODS OR SERVICES; LOSS OF USE,
** DATA, OR PROFITS; OR BUSINESS INTERRUPTION) HOWEVER CAUSED AND ON ANY
** THEORY OF LIABILITY, WHETHER IN CONTRACT, STRICT LIABILITY, OR TORT
** (INCLUDING NEGLIGENCE OR OTHERWISE) ARISING IN ANY WAY OUT OF THE USE
** OF THIS SOFTWARE, EVEN IF ADVISED OF THE POSSIBILITY OF SUCH DAMAGE."
**
** $QT_END_LICENSE$
**
****************************************************************************/

#include "mainwindow.h"
#include "ui_mainwindow.h"
#include "connectdialog.h"

#include <QCanBusFrame>
#include <QCanBus>
#include <QCloseEvent>
#include <QTimer>

#include <QtCore/qbytearray.h>
#include <QtCore/qvariant.h>
#include <QtCore/qdebug.h>

MainWindow::MainWindow(QWidget *parent) :
    QMainWindow(parent),
    m_ui(new Ui::MainWindow),
    m_canDevice(nullptr)
{
    m_ui->setupUi(this);

    m_connectDialog = new ConnectDialog;

    m_status = new QLabel;
    m_ui->statusBar->addWidget(m_status);

    m_ui->sendMessagesBox->setEnabled(false);

    initActionsConnections();
    QTimer::singleShot(50, m_connectDialog, &ConnectDialog::show);

    connect(m_ui->sendButton, &QPushButton::clicked, this, &MainWindow::sendMessage);
}

MainWindow::~MainWindow()
{
    delete m_canDevice;

    delete m_connectDialog;
    delete m_ui;
}

void MainWindow::showStatusMessage(const QString &message)
{
    m_status->setText(message);
}

void MainWindow::initActionsConnections()
{
    m_ui->actionConnect->setEnabled(true);
    m_ui->actionDisconnect->setEnabled(false);
    m_ui->actionQuit->setEnabled(true);

    connect(m_ui->actionConnect, &QAction::triggered, m_connectDialog, &ConnectDialog::show);
    connect(m_connectDialog, &QDialog::accepted, this, &MainWindow::connectDevice);
    connect(m_ui->actionDisconnect, &QAction::triggered, this, &MainWindow::disconnectDevice);
    connect(m_ui->actionQuit, &QAction::triggered, this, &QWidget::close);
    connect(m_ui->actionAboutQt, &QAction::triggered, qApp, &QApplication::aboutQt);
}

void MainWindow::receiveError(QCanBusDevice::CanBusError error) const
{
    switch (error) {
    case QCanBusDevice::ReadError:
    case QCanBusDevice::WriteError:
    case QCanBusDevice::ConnectionError:
    case QCanBusDevice::ConfigurationError:
    case QCanBusDevice::UnknownError:
        qWarning() << m_canDevice->errorString();
    default:
        break;
    }
}

void MainWindow::connectDevice()
{
    const ConnectDialog::Settings p = m_connectDialog->settings();

    QString errorString;
    m_canDevice = QCanBus::instance()->createDevice(p.backendName, p.deviceInterfaceName,
                                                    &errorString);
    if (!m_canDevice) {
        showStatusMessage(tr("Error creating device '%1', reason: '%2'")
                          .arg(p.backendName).arg(errorString));
        return;
    }

    connect(m_canDevice, &QCanBusDevice::errorOccurred,
            this, &MainWindow::receiveError);
    connect(m_canDevice, &QCanBusDevice::framesReceived,
            this, &MainWindow::checkMessages);
    connect(m_canDevice, &QCanBusDevice::framesWritten,
            this, &MainWindow::framesWritten);

    if (p.useConfigurationEnabled) {
        foreach (const ConnectDialog::ConfigurationItem &item, p.configurations)
            m_canDevice->setConfigurationParameter(item.first, item.second);
    }

    if (!m_canDevice->connectDevice()) {
        showStatusMessage(tr("Connection error: %1").arg(m_canDevice->errorString()));

        delete m_canDevice;
        m_canDevice = nullptr;
    } else {
        m_ui->actionConnect->setEnabled(false);
        m_ui->actionDisconnect->setEnabled(true);

        m_ui->sendMessagesBox->setEnabled(true);

        QVariant bitRate = m_canDevice->configurationParameter(QCanBusDevice::BitRateKey);
        if (bitRate.isValid()) {
            showStatusMessage(tr("Backend: %1, connected to %2 at %3 kBit/s")
                    .arg(p.backendName).arg(p.deviceInterfaceName)
                    .arg(bitRate.toInt() / 1000));
        } else {
            showStatusMessage(tr("Backend: %1, connected to %2")
                    .arg(p.backendName).arg(p.deviceInterfaceName));
        }
    }
}

void MainWindow::disconnectDevice()
{
    if (!m_canDevice)
        return;

    m_canDevice->disconnectDevice();
    delete m_canDevice;
    m_canDevice = nullptr;

    m_ui->actionConnect->setEnabled(true);
    m_ui->actionDisconnect->setEnabled(false);

    m_ui->sendMessagesBox->setEnabled(false);

    showStatusMessage(tr("Disconnected"));
}

void MainWindow::framesWritten(qint64 count)
{
    qDebug() << "Number of frames written:" << count;
}

<<<<<<< HEAD
=======
void MainWindow::closeEvent(QCloseEvent *event)
{
    m_connectDialog->close();
    event->accept();
}

static QByteArray dataToHex(const QByteArray &data)
{
    QByteArray result = data.toHex().toUpper();

    for (int i = 0; i < result.size(); i += 3)
        result.insert(i, ' ');

    return result;
}

>>>>>>> 398eda8b
void MainWindow::checkMessages()
{
    if (!m_canDevice)
        return;

    const QCanBusFrame frame = m_canDevice->readFrame();

    QString view;
    if (frame.frameType() == QCanBusFrame::ErrorFrame)
        interpretError(view, frame);
<<<<<<< HEAD
    else
        view = frame.toString();
=======
    } else {
        const char *format =
                frame.hasExtendedFrameFormat() ? "Id: %08X" : "Id:      %03X";
        view += QString::asprintf(format, static_cast<uint>(id));
        view += QLatin1String(" bytes: ");
        view += QString::number(dataLength, 10);
        if (frame.frameType() != QCanBusFrame::RemoteRequestFrame) {
            view += QLatin1String(" data: ");
            view += dataToHex(frame.payload());
        }
    }
>>>>>>> 398eda8b

    const QString time = QString::fromLatin1("%1.%2 ")
            .arg(frame.timeStamp().seconds(), 6, 10, QLatin1Char(' '))
            .arg(frame.timeStamp().microSeconds() / 100, 4, 10, QLatin1Char('0'));

    m_ui->receivedMessagesEdit->append(time + view);
}

static QByteArray dataFromHex(const QString &hex)
{
    QByteArray line = hex.toLatin1();
    line.replace(' ', QByteArray());
    return QByteArray::fromHex(line);
}

void MainWindow::sendMessage() const
{
    if (!m_canDevice)
        return;

    QByteArray writings = dataFromHex(m_ui->lineEdit->displayText());

    QCanBusFrame frame;
    const int maxPayload = m_ui->fdBox->checkState() ? 64 : 8;
    writings.truncate(maxPayload);
    frame.setPayload(writings);

    qint32 id = m_ui->idEdit->displayText().toInt(nullptr, 16);
    if (!m_ui->effBox->checkState() && id > 2047) //11 bits
        id = 2047;

    frame.setFrameId(id);
    frame.setExtendedFrameFormat(m_ui->effBox->checkState());

    if (m_ui->remoteFrame->isChecked())
        frame.setFrameType(QCanBusFrame::RemoteRequestFrame);
    else if (m_ui->errorFrame->isChecked())
        frame.setFrameType(QCanBusFrame::ErrorFrame);
    else
        frame.setFrameType(QCanBusFrame::DataFrame);

    m_canDevice->writeFrame(frame);
}

void MainWindow::interpretError(QString &view, const QCanBusFrame &frame)
{
    if (!m_canDevice)
        return;

    view = m_canDevice->interpretErrorFrame(frame);
}<|MERGE_RESOLUTION|>--- conflicted
+++ resolved
@@ -181,25 +181,12 @@
     qDebug() << "Number of frames written:" << count;
 }
 
-<<<<<<< HEAD
-=======
 void MainWindow::closeEvent(QCloseEvent *event)
 {
     m_connectDialog->close();
     event->accept();
 }
 
-static QByteArray dataToHex(const QByteArray &data)
-{
-    QByteArray result = data.toHex().toUpper();
-
-    for (int i = 0; i < result.size(); i += 3)
-        result.insert(i, ' ');
-
-    return result;
-}
-
->>>>>>> 398eda8b
 void MainWindow::checkMessages()
 {
     if (!m_canDevice)
@@ -210,22 +197,8 @@
     QString view;
     if (frame.frameType() == QCanBusFrame::ErrorFrame)
         interpretError(view, frame);
-<<<<<<< HEAD
     else
         view = frame.toString();
-=======
-    } else {
-        const char *format =
-                frame.hasExtendedFrameFormat() ? "Id: %08X" : "Id:      %03X";
-        view += QString::asprintf(format, static_cast<uint>(id));
-        view += QLatin1String(" bytes: ");
-        view += QString::number(dataLength, 10);
-        if (frame.frameType() != QCanBusFrame::RemoteRequestFrame) {
-            view += QLatin1String(" data: ");
-            view += dataToHex(frame.payload());
-        }
-    }
->>>>>>> 398eda8b
 
     const QString time = QString::fromLatin1("%1.%2 ")
             .arg(frame.timeStamp().seconds(), 6, 10, QLatin1Char(' '))
