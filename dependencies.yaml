--- conflicted
+++ resolved
@@ -1,14 +1,7 @@
 dependencies:
   ../tqtc-qtbase:
-<<<<<<< HEAD
-    ref: 4c1c38dede55565afa846685b3e19cf8f1cfed0c
+    ref: f131837a9fcc83dcfb70a0a91b1baacb6ccf14a2
     required: true
   ../tqtc-qtserialport:
-    ref: 768744bb8a45ea0ec84664e44b68f3779055f73f
-=======
-    ref: b3d677019feb719f81b89d799d139783c356dc46
-    required: true
-  ../tqtc-qtserialport:
-    ref: 7098a9957fceeeae648e172e9a51b283387f8369
->>>>>>> 48130dec
+    ref: d1aa705a4f3e1000fd136a7295ce8ae0aff479fc
     required: false