/****************************************************************************
**
** Copyright (C) 2015 The Qt Company Ltd.
** Contact: http://www.qt.io/licensing/
**
** This file is part of the QtSerialBus module of the Qt Toolkit.
**
** $QT_BEGIN_LICENSE:LGPL3$
** Commercial License Usage
** Licensees holding valid commercial Qt licenses may use this file in
** accordance with the commercial license agreement provided with the
** Software or, alternatively, in accordance with the terms contained in
** a written agreement between you and The Qt Company. For licensing terms
** and conditions see http://www.qt.io/terms-conditions. For further
** information use the contact form at http://www.qt.io/contact-us.
**
** GNU Lesser General Public License Usage
** Alternatively, this file may be used under the terms of the GNU Lesser
** General Public License version 3 as published by the Free Software
** Foundation and appearing in the file LICENSE.LGPLv3 included in the
** packaging of this file. Please review the following information to
** ensure the GNU Lesser General Public License version 3 requirements
** will be met: https://www.gnu.org/licenses/lgpl.html.
**
** GNU General Public License Usage
** Alternatively, this file may be used under the terms of the GNU
** General Public License version 2.0 or later as published by the Free
** Software Foundation and appearing in the file LICENSE.GPL included in
** the packaging of this file. Please review the following information to
** ensure the GNU General Public License version 2.0 requirements will be
** met: http://www.gnu.org/licenses/gpl-2.0.html.
**
** $QT_END_LICENSE$
**
****************************************************************************/

#include <QtSerialBus/QCanBusDevice>
#include <QtSerialBus/QCanBusFrame>

#include <QtTest/QtTest>
#include <QSignalSpy>
#include <QScopedPointer>

#include <memory>

class tst_Backend : public QCanBusDevice
{
    Q_OBJECT
public:
    tst_Backend() :
        firstOpen(true), writeBufferUsed(true)
    {
        referenceFrame.setFrameId(5);
        referenceFrame.setPayload(QByteArray("FOOBAR"));
        QCanBusFrame::TimeStamp stamp;
        stamp.setSeconds(22);
        stamp.setMicroSeconds(23);
        referenceFrame.setTimeStamp(stamp);
        referenceFrame.setExtendedFrameFormat(1);
    }

    bool triggerNewFrame()
    {
        if (state() != QCanBusDevice::ConnectedState)
            return false;

        // line below triggers framesReceived() signal
        enqueueReceivedFrames(QVector<QCanBusFrame>() << referenceFrame);

        return true;
    }

    bool open()
    {
        if (firstOpen) {
            firstOpen = false;
            return false;
        }
        setState(QCanBusDevice::ConnectedState);
        return true;
    }

    void close()
    {
        setState(QCanBusDevice::UnconnectedState);
    }

    bool writeFrame(const QCanBusFrame &data)
    {
        if (state() != QCanBusDevice::ConnectedState)
            return false;

        if (writeBufferUsed) {
            enqueueOutgoingFrame(data);
            QTimer::singleShot(2000, this, [this](){ triggerDelayedWrites(); });
        } else {
            emit framesWritten(1);
        }
        return true;
    }

    void emulateError(const QString &text, QCanBusDevice::CanBusError e)
    {
        setError(text, e);
    }

    QString interpretErrorFrame(const QCanBusFrame &/*errorFrame*/)
    {
        return QString();
    }

    bool isWriteBuffered() const { return writeBufferUsed; }
    void setWriteBuffered(bool isBuffered)
    {
        // permits switching between buffered and unbuffered write mode
        writeBufferUsed = isBuffered;
    }

public slots:
    void triggerDelayedWrites()
    {
        if (framesToWrite() == 0)
            return;

        dequeueOutgoingFrame();
        emit framesWritten(1);

        if (framesToWrite() > 0)
            QTimer::singleShot(2000, this, [this](){ triggerDelayedWrites(); });
    }

private:
    QCanBusFrame referenceFrame;
    bool firstOpen;
    bool writeBufferUsed;
};

class tst_QCanBusDevice : public QObject
{
    Q_OBJECT
public:
    explicit tst_QCanBusDevice();

private slots:
    void initTestCase();
    void conf();
    void write();
    void read();
    void error();
    void cleanupTestCase();
    void tst_filtering();
    void tst_bufferingAttribute();

    void tst_waitForFramesReceived();
    void tst_waitForFramesWritten();
private:
<<<<<<< HEAD
    QPointer<tst_Backend> device;
=======
    QScopedPointer<QCanBusDevice> device;
>>>>>>> ad54496c
};

tst_QCanBusDevice::tst_QCanBusDevice()
{
    qRegisterMetaType<QCanBusDevice::CanBusDeviceState>();
    qRegisterMetaType<QCanBusDevice::CanBusError>();
}

void tst_QCanBusDevice::initTestCase()
{
    device.reset(new tst_Backend());
    QVERIFY(device);

    QSignalSpy stateSpy(device.data(),
                        SIGNAL(stateChanged(QCanBusDevice::CanBusDeviceState)));

    QVERIFY(!device->connectDevice()); //first connect triggered to fail
    QVERIFY(device->connectDevice());
    QTRY_VERIFY_WITH_TIMEOUT(device->state() == QCanBusDevice::ConnectedState,
                             5000);
    QCOMPARE(stateSpy.count(), 4);
    QCOMPARE(stateSpy[0].at(0).value<QCanBusDevice::CanBusDeviceState>(),
             QCanBusDevice::ConnectingState);
    QCOMPARE(stateSpy[1].at(0).value<QCanBusDevice::CanBusDeviceState>(),
             QCanBusDevice::UnconnectedState);
    QCOMPARE(stateSpy[2].at(0).value<QCanBusDevice::CanBusDeviceState>(),
             QCanBusDevice::ConnectingState);
    QCOMPARE(stateSpy[3].at(0).value<QCanBusDevice::CanBusDeviceState>(),
             QCanBusDevice::ConnectedState);
}

void tst_QCanBusDevice::conf()
{
    QVERIFY(device->configurationKeys().isEmpty());

    // invalid QVariant ignored
    device->setConfigurationParameter(QCanBusDevice::RawFilterKey, QVariant());
    QVERIFY(device->configurationKeys().isEmpty());

    QCanBusFrame::FrameErrors error =
            (QCanBusFrame::LostArbitrationError | QCanBusFrame::BusError);

    device->setConfigurationParameter(
                QCanBusDevice::ErrorFilterKey, QVariant::fromValue(error));
    QVariant value = device->configurationParameter(QCanBusDevice::ErrorFilterKey);
    QVERIFY(value.isValid());

    QVector<int> keys = device->configurationKeys();
    QCOMPARE(keys.size(), 1);
    QVERIFY(keys[0] == QCanBusDevice::ErrorFilterKey);

    QCOMPARE(value.value<QCanBusFrame::FrameErrors>(),
             QCanBusFrame::LostArbitrationError | QCanBusFrame::BusError);

    device->setConfigurationParameter(QCanBusDevice::ErrorFilterKey, QVariant());
    QVERIFY(device->configurationKeys().isEmpty());
}

void tst_QCanBusDevice::write()
{
<<<<<<< HEAD
    // we assume unbuffered writing in this function
    device->setWriteBuffered(false);
    QCOMPARE(device->isWriteBuffered(), false);

    QSignalSpy spy(device, SIGNAL(framesWritten(qint64)));
    QSignalSpy stateSpy(device,
=======
    QSignalSpy spy(device.data(), SIGNAL(written()));
    QSignalSpy stateSpy(device.data(),
>>>>>>> ad54496c
                        SIGNAL(stateChanged(QCanBusDevice::CanBusDeviceState)));

    QCanBusFrame frame;
    frame.setPayload(QByteArray("testData"));

    device->disconnectDevice();
    QTRY_VERIFY_WITH_TIMEOUT(device->state() == QCanBusDevice::UnconnectedState,
                             5000);
    QCOMPARE(stateSpy.count(), 2);
    QCOMPARE(stateSpy[0].at(0).value<QCanBusDevice::CanBusDeviceState>(),
             QCanBusDevice::ClosingState);
    QCOMPARE(stateSpy[1].at(0).value<QCanBusDevice::CanBusDeviceState>(),
             QCanBusDevice::UnconnectedState);
    stateSpy.clear();
    QVERIFY(stateSpy.isEmpty());

    device->writeFrame(frame);
    QCOMPARE(spy.count(), 0);


    device->connectDevice();
    QTRY_VERIFY_WITH_TIMEOUT(device->state() == QCanBusDevice::ConnectedState,
                             5000);
    QCOMPARE(stateSpy.count(), 2);
    QCOMPARE(stateSpy[0].at(0).value<QCanBusDevice::CanBusDeviceState>(),
             QCanBusDevice::ConnectingState);
    QCOMPARE(stateSpy[1].at(0).value<QCanBusDevice::CanBusDeviceState>(),
             QCanBusDevice::ConnectedState);

    device->writeFrame(frame);
    QCOMPARE(spy.count(), 1);
}

void tst_QCanBusDevice::read()
{
    QSignalSpy stateSpy(device.data(),
                        SIGNAL(stateChanged(QCanBusDevice::CanBusDeviceState)));

    device->disconnectDevice();
    QCOMPARE(device->state(), QCanBusDevice::UnconnectedState);
    stateSpy.clear();

    const QCanBusFrame frame1 = device->readFrame();

    QVERIFY(device->connectDevice());
    QTRY_VERIFY_WITH_TIMEOUT(device->state() == QCanBusDevice::ConnectedState,
                             5000);
    QCOMPARE(stateSpy.count(), 2);
    QCOMPARE(stateSpy[0].at(0).value<QCanBusDevice::CanBusDeviceState>(),
             QCanBusDevice::ConnectingState);
    QCOMPARE(stateSpy[1].at(0).value<QCanBusDevice::CanBusDeviceState>(),
             QCanBusDevice::ConnectedState);

    device->triggerNewFrame();
    const QCanBusFrame frame2 = device->readFrame();
    QVERIFY(!frame1.frameId());
    QVERIFY(!frame1.isValid());
    QVERIFY(frame2.frameId());
    QVERIFY(frame2.isValid());
}

void tst_QCanBusDevice::error()
{
    QSignalSpy spy(device.data(), SIGNAL(errorOccurred(QCanBusDevice::CanBusError)));
    QString testString(QStringLiteral("testString"));

    auto backend = qobject_cast<tst_Backend *>(device.data());
    QVERIFY(backend);

    //NoError
    QVERIFY(device->errorString().isEmpty());

    //ReadError
    backend->emulateError(testString+QString::fromLatin1("a"),
                         QCanBusDevice::ReadError);
    QCOMPARE(testString+QString::fromLatin1("a"), device->errorString());
    QVERIFY(device->error() == 1);
    QCOMPARE(spy.count(), 1);

    //WriteError
    backend->emulateError(testString+QString::fromLatin1("b"),
                         QCanBusDevice::WriteError);
    QCOMPARE(testString+QString::fromLatin1("b"), device->errorString());
    QVERIFY(device->error() == 2);
    QCOMPARE(spy.count(), 2);

    //ConnectionError
    backend->emulateError(testString+QString::fromLatin1("c"),
                         QCanBusDevice::ConnectionError);
    QCOMPARE(testString+QString::fromLatin1("c"), device->errorString());
    QVERIFY(device->error() == 3);
    QCOMPARE(spy.count(), 3);

    //ConfigurationError
    backend->emulateError(testString+QString::fromLatin1("d"),
                         QCanBusDevice::ConfigurationError);
    QCOMPARE(testString+QString::fromLatin1("d"), device->errorString());
    QVERIFY(device->error() == 4);
    QCOMPARE(spy.count(), 4);

    //UnknownError
    backend->emulateError(testString+QString::fromLatin1("e"),
                          QCanBusDevice::UnknownError);
    QCOMPARE(testString+QString::fromLatin1("e"), device->errorString());
    QVERIFY(device->error() == 5);
    QCOMPARE(spy.count(), 5);
}

void tst_QCanBusDevice::cleanupTestCase()
{
    device->disconnectDevice();
    QCOMPARE(device->state(), QCanBusDevice::UnconnectedState);
    QCanBusFrame frame = device->readFrame();
    QVERIFY(!frame.frameId());
}

void tst_QCanBusDevice::tst_filtering()
{
    QCanBusDevice::Filter defaultFilter;
    QCOMPARE(defaultFilter.frameId, 0x0u);
    QCOMPARE(defaultFilter.frameIdMask, 0x0u);
    QCOMPARE(defaultFilter.type, QCanBusFrame::InvalidFrame);
    QCOMPARE(defaultFilter.format, QCanBusDevice::Filter::MatchBaseAndExtendedFormat);

    QList<QCanBusDevice::Filter> filters;
    QCanBusDevice::Filter f;
    f.frameId = 0x1;
    f.type = QCanBusFrame::DataFrame;
    f.frameIdMask = 0xFF;
    f.format = QCanBusDevice::Filter::MatchBaseAndExtendedFormat;
    filters.append(f);

    f.frameId = 0x2;
    f.type = QCanBusFrame::RemoteRequestFrame;
    f.frameIdMask = 0x0;
    f.format = QCanBusDevice::Filter::MatchBaseFormat;
    filters.append(f);

    QVariant wrapper = QVariant::fromValue(filters);
    QList<QCanBusDevice::Filter> newFilter
            = wrapper.value<QList<QCanBusDevice::Filter> >();
    QCOMPARE(newFilter.count(), 2);

    QCOMPARE(newFilter.at(0).type, QCanBusFrame::DataFrame);
    QCOMPARE(newFilter.at(0).frameId, 0x1u);
    QCOMPARE(newFilter.at(0).frameIdMask, 0xFFu);
    QVERIFY(newFilter.at(0).format & QCanBusDevice::Filter::MatchBaseAndExtendedFormat);
    QVERIFY(newFilter.at(0).format & QCanBusDevice::Filter::MatchBaseFormat);
    QVERIFY(newFilter.at(0).format & QCanBusDevice::Filter::MatchExtendedFormat);

    QCOMPARE(newFilter.at(1).type, QCanBusFrame::RemoteRequestFrame);
    QCOMPARE(newFilter.at(1).frameId, 0x2u);
    QCOMPARE(newFilter.at(1).frameIdMask, 0x0u);
    QVERIFY((newFilter.at(1).format & QCanBusDevice::Filter::MatchBaseAndExtendedFormat)
              != QCanBusDevice::Filter::MatchBaseAndExtendedFormat);
    QVERIFY(newFilter.at(1).format & QCanBusDevice::Filter::MatchBaseFormat);
    QVERIFY(!(newFilter.at(1).format & QCanBusDevice::Filter::MatchExtendedFormat));
}

void tst_QCanBusDevice::tst_bufferingAttribute()
{
    std::unique_ptr<tst_Backend> canDevice(new tst_Backend);
    QVERIFY((bool)canDevice);
    // by default buffered set to true
    QCOMPARE(canDevice->isWriteBuffered(), true);

    canDevice->setWriteBuffered(false);
    QCOMPARE(canDevice->isWriteBuffered(), false);
    canDevice->setWriteBuffered(true);
    QCOMPARE(canDevice->isWriteBuffered(), true);
}

void tst_QCanBusDevice::tst_waitForFramesReceived()
{
    if (device->state() != QCanBusDevice::ConnectedState) {
        QVERIFY(device->connectDevice());
        QTRY_VERIFY_WITH_TIMEOUT(device->state() == QCanBusDevice::ConnectedState,
                                 5000);
    }

    QVERIFY(!device->framesAvailable());
    QVERIFY(device->triggerNewFrame());
    QVERIFY(device->framesAvailable());

    // frame is available, function blocks and times out
    bool result = device->waitForFramesReceived(2000);
    QVERIFY(!result);

    QCanBusFrame frame = device->readFrame();
    QVERIFY(frame.isValid());
    QCOMPARE(frame.payload(), QByteArray("FOOBAR"));
    QVERIFY(!device->framesAvailable());

    QElapsedTimer elapsed;
    elapsed.start();
    // no pending frame (should trigger active wait & timeout)
    result = device->waitForFramesReceived(5000);
    QVERIFY(elapsed.hasExpired(4000)); // should have caused time elapse
    QVERIFY(!result);

    QTimer::singleShot(2000, [&]() { device->triggerNewFrame(); });
    elapsed.restart();
    // frame will be inserted after 2s
    result = device->waitForFramesReceived(8000);
    QVERIFY(!elapsed.hasExpired(8000));
    QVERIFY(result);

    frame = device->readFrame();
    QVERIFY(frame.isValid());
    QCOMPARE(frame.payload(), QByteArray("FOOBAR"));
    QVERIFY(!device->framesAvailable());

    QTimer::singleShot(2000, [&]() {
        device->emulateError(QString("TriggerError"), QCanBusDevice::ReadError);
    });
    elapsed.restart();
    // error will be inserted after 2s
    result = device->waitForFramesReceived(8000);
    QVERIFY(!elapsed.hasExpired(8000));
    QVERIFY(!result);
    QCOMPARE(device->errorString(), QString("TriggerError"));
    QCOMPARE(device->error(), QCanBusDevice::ReadError);

    // test recursive calling of waitForFramesReceived() behavior
    int handleCounter = 0;
    QTimer::singleShot(1000, [&]() {
        device->triggerNewFrame();
        device->triggerNewFrame();
    });
    QTimer::singleShot(2000, [&]() { device->triggerNewFrame(); });
    QObject::connect(device.data(), &QCanBusDevice::framesReceived, [this, &handleCounter]() {
        handleCounter++;
        //this should trigger a recursion which we want to catch
        device->waitForFramesReceived(5000);
    });
    result = device->waitForFramesReceived(8000);
    QVERIFY(result);
    QTRY_COMPARE_WITH_TIMEOUT(handleCounter, 3, 5000);
}

void tst_QCanBusDevice::tst_waitForFramesWritten()
{
    if (device->state() != QCanBusDevice::ConnectedState) {
        QVERIFY(device->connectDevice());
        QTRY_VERIFY_WITH_TIMEOUT(device->state() == QCanBusDevice::ConnectedState,
                                 5000);
    }

    device->setWriteBuffered(false);
    bool result = device->waitForFramesWritten(1000);
    QVERIFY(!result); //no buffer, wait not possible

    device->setWriteBuffered(true);

    QVERIFY(device->framesToWrite() == 0);
    result = device->waitForFramesWritten(1000);
    QVERIFY(!result); //nothing in buffer, nothing to wait for

    QCanBusFrame frame;
    frame.setPayload(QByteArray("testData"));

    // test error case
    QTimer::singleShot(500, [&]() {
        device->emulateError(QString("TriggerWriteError"), QCanBusDevice::ReadError);
    });
    device->writeFrame(frame);
    QElapsedTimer elapsed;
    elapsed.start();

    // error will be triggered
    result = device->waitForFramesWritten(8000);
    QVERIFY(!elapsed.hasExpired(8000));
    QVERIFY(!result);
    QCOMPARE(device->errorString(), QString("TriggerWriteError"));
    QCOMPARE(device->error(), QCanBusDevice::ReadError);

    // flush remaining frames out to reset the test
    QTRY_VERIFY_WITH_TIMEOUT(device->framesToWrite() == 0, 10000);

    // test timeout
    device->writeFrame(frame);
    result = device->waitForFramesWritten(500);
    QVERIFY(elapsed.hasExpired(500));
    QVERIFY(!result);

    // flush remaining frames out to reset the test
    QTRY_VERIFY_WITH_TIMEOUT(device->framesToWrite() == 0, 10000);

    device->writeFrame(frame);
    device->writeFrame(frame);
    elapsed.restart();
    result = device->waitForFramesWritten(8000);
    QVERIFY(!elapsed.hasExpired(8000));
    QVERIFY(result);

    // flush remaining frames out to reset the test
    QTRY_VERIFY_WITH_TIMEOUT(device->framesToWrite() == 0, 10000);

    // test recursive calling of waitForFramesWritten() behavior
    int handleCounter = 0;
    device->writeFrame(frame);
    QTimer::singleShot(1000, [&]() { device->writeFrame(frame); });
    QTimer::singleShot(2000, [&]() { device->writeFrame(frame); });
    QObject::connect(device.data(), &QCanBusDevice::framesWritten, [this, &handleCounter]() {
        handleCounter++;
        //this should trigger a recursion which we want to catch
        device->waitForFramesWritten(5000);
    });
    result = device->waitForFramesWritten(8000);
    QVERIFY(result);
    QTRY_COMPARE_WITH_TIMEOUT(handleCounter, 3, 5000);

    device->setWriteBuffered(false);
}

QTEST_MAIN(tst_QCanBusDevice)

#include "tst_qcanbusdevice.moc"<|MERGE_RESOLUTION|>--- conflicted
+++ resolved
@@ -154,11 +154,7 @@
     void tst_waitForFramesReceived();
     void tst_waitForFramesWritten();
 private:
-<<<<<<< HEAD
-    QPointer<tst_Backend> device;
-=======
-    QScopedPointer<QCanBusDevice> device;
->>>>>>> ad54496c
+    QScopedPointer<tst_Backend> device;
 };
 
 tst_QCanBusDevice::tst_QCanBusDevice()
@@ -219,17 +215,12 @@
 
 void tst_QCanBusDevice::write()
 {
-<<<<<<< HEAD
     // we assume unbuffered writing in this function
     device->setWriteBuffered(false);
     QCOMPARE(device->isWriteBuffered(), false);
 
-    QSignalSpy spy(device, SIGNAL(framesWritten(qint64)));
-    QSignalSpy stateSpy(device,
-=======
-    QSignalSpy spy(device.data(), SIGNAL(written()));
+    QSignalSpy spy(device.data(), SIGNAL(framesWritten(qint64)));
     QSignalSpy stateSpy(device.data(),
->>>>>>> ad54496c
                         SIGNAL(stateChanged(QCanBusDevice::CanBusDeviceState)));
 
     QCanBusFrame frame;
